﻿using System;
using EventStore.Common.Utils;
using EventStore.Core.Bus;
using EventStore.Core.Data;
using EventStore.Core.DataStructures;
using EventStore.Core.Helpers;
using EventStore.Core.Index;
using EventStore.Core.Messaging;
using EventStore.Core.Services;
using EventStore.Core.Services.Storage.ReaderIndex;
using EventStore.Core.Tests.Fakes;
using EventStore.Core.TransactionLog;
using EventStore.Core.TransactionLog.Checkpoint;
using EventStore.Core.TransactionLog.Chunks;
using EventStore.Core.TransactionLog.FileNamingStrategy;
using EventStore.Core.TransactionLog.LogRecords;
using NUnit.Framework;
using EventStore.Core.Util;
using EventStore.Core.Index.Hashes;

namespace EventStore.Core.Tests.Services.Storage
{
    public abstract class ReadIndexTestScenario : SpecificationWithDirectoryPerTestFixture
    {
        protected readonly int MaxEntriesInMemTable;
<<<<<<< HEAD
        protected readonly int MetastreamMaxCount;
=======
        protected readonly long MetastreamMaxCount;
>>>>>>> aa8cda89
        protected readonly bool PerformAdditionalCommitChecks;
        protected readonly byte IndexBitnessVersion;
        protected TableIndex TableIndex;
        protected IReadIndex ReadIndex;

        protected TFChunkDb Db;
        protected TFChunkWriter Writer;
        protected ICheckpoint WriterCheckpoint;
        protected ICheckpoint ChaserCheckpoint;
        protected IODispatcher IODispatcher;
        protected InMemoryBus Bus;

        private TFChunkScavenger _scavenger;
        private bool _scavenge;
        private bool _completeLastChunkOnScavenge;
        private bool _mergeChunks;

<<<<<<< HEAD
        protected ReadIndexTestScenario(int maxEntriesInMemTable = 20, int metastreamMaxCount = 1, byte indexBitnessVersion = Opts.IndexBitnessVersionDefault, bool performAdditionalChecks = true)
=======
        protected ReadIndexTestScenario(int maxEntriesInMemTable = 20, long metastreamMaxCount = 1, byte indexBitnessVersion = Opts.IndexBitnessVersionDefault, bool performAdditionalChecks = true)
>>>>>>> aa8cda89
        {
            Ensure.Positive(maxEntriesInMemTable, "maxEntriesInMemTable");
            MaxEntriesInMemTable = maxEntriesInMemTable;
            MetastreamMaxCount = metastreamMaxCount;
            IndexBitnessVersion = indexBitnessVersion;
            PerformAdditionalCommitChecks = performAdditionalChecks;
        }

        public override void TestFixtureSetUp()
        {
            base.TestFixtureSetUp();

            WriterCheckpoint = new InMemoryCheckpoint(0);
            ChaserCheckpoint = new InMemoryCheckpoint(0);

            Bus = new InMemoryBus("bus");
            IODispatcher = new IODispatcher(Bus, new PublishEnvelope(Bus));

            Db = new TFChunkDb(new TFChunkDbConfig(PathName,
                                                   new VersionedPatternFileNamingStrategy(PathName, "chunk-"),
                                                   10000,
                                                   0,
                                                   WriterCheckpoint,
                                                   ChaserCheckpoint,
                                                   new InMemoryCheckpoint(-1),
                                                   new InMemoryCheckpoint(-1)));

            Db.Open();
            // create db
            Writer = new TFChunkWriter(Db);
            Writer.Open();
            WriteTestScenario();
            Writer.Close();
            Writer = null;

            WriterCheckpoint.Flush();
            ChaserCheckpoint.Write(WriterCheckpoint.Read());
            ChaserCheckpoint.Flush();

            var readers = new ObjectPool<ITransactionFileReader>("Readers", 2, 5, () => new TFChunkReader(Db, Db.Config.WriterCheckpoint));
            var lowHasher = new XXHashUnsafe();
            var highHasher = new Murmur3AUnsafe();
            TableIndex = new TableIndex(GetFilePathFor("index"), lowHasher, highHasher,
                                        () => new HashListMemTable(IndexBitnessVersion, MaxEntriesInMemTable * 2),
                                        () => new TFReaderLease(readers),
                                        IndexBitnessVersion,
                                        MaxEntriesInMemTable);

            ReadIndex = new ReadIndex(new NoopPublisher(),
                                      readers,
                                      TableIndex,
                                      0,
                                      additionalCommitChecks: PerformAdditionalCommitChecks,
                                      metastreamMaxCount: MetastreamMaxCount,
                                      hashCollisionReadLimit: Opts.HashCollisionReadLimitDefault);

            ReadIndex.Init(ChaserCheckpoint.Read());

            // scavenge must run after readIndex is built
            if (_scavenge)
            {
                if (_completeLastChunkOnScavenge)
                    Db.Manager.GetChunk(Db.Manager.ChunksCount - 1).Complete();
                _scavenger = new TFChunkScavenger(Db, IODispatcher, TableIndex, ReadIndex, Guid.NewGuid(), "fakeNodeIp");
                _scavenger.Scavenge(alwaysKeepScavenged: true, mergeChunks: _mergeChunks);
            }
        }

        public override void TestFixtureTearDown()
        {
            ReadIndex.Close();
            ReadIndex.Dispose();

            TableIndex.Close();

            Db.Close();
            Db.Dispose();

            base.TestFixtureTearDown();
        }

        protected abstract void WriteTestScenario();

        protected EventRecord WriteSingleEvent(string eventStreamId,
                                               long eventNumber,
                                               string data,
                                               DateTime? timestamp = null,
                                               Guid eventId = default(Guid),
                                               bool retryOnFail = false)
        {
            var prepare = LogRecord.SingleWrite(WriterCheckpoint.ReadNonFlushed(),
                                                eventId == default(Guid) ? Guid.NewGuid() : eventId,
                                                Guid.NewGuid(),
                                                eventStreamId,
                                                eventNumber - 1,
                                                "some-type",
                                                Helper.UTF8NoBom.GetBytes(data),
                                                null,
                                                timestamp);
            long pos;

            if (!retryOnFail)
            {
                Assert.IsTrue(Writer.Write(prepare, out pos));
            }
            else
            {
                long firstPos = prepare.LogPosition;
                if (!Writer.Write(prepare, out pos))
                {
                    prepare = LogRecord.SingleWrite(pos,
                                                    prepare.CorrelationId,
                                                    prepare.EventId,
                                                    prepare.EventStreamId,
                                                    prepare.ExpectedVersion,
                                                    prepare.EventType,
                                                    prepare.Data,
                                                    prepare.Metadata,
                                                    prepare.TimeStamp);
                    if (!Writer.Write(prepare, out pos))
                        Assert.Fail("Second write try failed when first writing prepare at {0}, then at {1}.", firstPos, prepare.LogPosition);
                }
            }

            var commit = LogRecord.Commit(WriterCheckpoint.ReadNonFlushed(), prepare.CorrelationId, prepare.LogPosition, eventNumber);
            Assert.IsTrue(Writer.Write(commit, out pos));

            var eventRecord = new EventRecord(eventNumber, prepare);
            return eventRecord;
        }

        protected EventRecord WriteStreamMetadata(string eventStreamId, long eventNumber, string metadata, DateTime? timestamp = null)
        {
            var prepare = LogRecord.SingleWrite(WriterCheckpoint.ReadNonFlushed(),
                                                Guid.NewGuid(),
                                                Guid.NewGuid(),
                                                SystemStreams.MetastreamOf(eventStreamId),
                                                eventNumber - 1,
                                                SystemEventTypes.StreamMetadata,
                                                Helper.UTF8NoBom.GetBytes(metadata),
                                                null,
                                                timestamp ?? DateTime.UtcNow,
                                                PrepareFlags.IsJson);
            long pos;
            Assert.IsTrue(Writer.Write(prepare, out pos));

            var commit = LogRecord.Commit(WriterCheckpoint.ReadNonFlushed(), prepare.CorrelationId, prepare.LogPosition, eventNumber);
            Assert.IsTrue(Writer.Write(commit, out pos));

            var eventRecord = new EventRecord(eventNumber, prepare);
            return eventRecord;
        }

        protected EventRecord WriteTransactionBegin(string eventStreamId, long expectedVersion, long eventNumber, string eventData)
        {
            var prepare = LogRecord.Prepare(WriterCheckpoint.ReadNonFlushed(),
                                            Guid.NewGuid(),
                                            Guid.NewGuid(),
                                            WriterCheckpoint.ReadNonFlushed(),
                                            0,
                                            eventStreamId,
                                            expectedVersion,
                                            PrepareFlags.Data | PrepareFlags.TransactionBegin,
                                            "some-type",
                                            Helper.UTF8NoBom.GetBytes(eventData),
                                            null);
            long pos;
            Assert.IsTrue(Writer.Write(prepare, out pos));
            return new EventRecord(eventNumber, prepare);
        }

        protected PrepareLogRecord WriteTransactionBegin(string eventStreamId, long expectedVersion)
        {
            var prepare = LogRecord.TransactionBegin(WriterCheckpoint.ReadNonFlushed(), Guid.NewGuid(), eventStreamId, expectedVersion);
            long pos;
            Assert.IsTrue(Writer.Write(prepare, out pos));
            return prepare;
        }

        protected EventRecord WriteTransactionEvent(Guid correlationId,
                                                    long transactionPos,
                                                    int transactionOffset,
                                                    string eventStreamId,
                                                    long eventNumber,
                                                    string eventData,
                                                    PrepareFlags flags,
                                                    bool retryOnFail = false)
        {
            var prepare = LogRecord.Prepare(WriterCheckpoint.ReadNonFlushed(),
                                            correlationId,
                                            Guid.NewGuid(),
                                            transactionPos,
                                            transactionOffset,
                                            eventStreamId,
                                            ExpectedVersion.Any,
                                            flags,
                                            "some-type",
                                            Helper.UTF8NoBom.GetBytes(eventData),
                                            null);

            if (retryOnFail)
            {
                long firstPos = prepare.LogPosition;
                long newPos;
                if (!Writer.Write(prepare, out newPos))
                {
                    var tPos = prepare.TransactionPosition == prepare.LogPosition ? newPos : prepare.TransactionPosition;
                    prepare = new PrepareLogRecord(newPos,
                                                   prepare.CorrelationId,
                                                   prepare.EventId,
                                                   tPos,
                                                   prepare.TransactionOffset,
                                                   prepare.EventStreamId,
                                                   prepare.ExpectedVersion,
                                                   prepare.TimeStamp,
                                                   prepare.Flags,
                                                   prepare.EventType,
                                                   prepare.Data,
                                                   prepare.Metadata);
                    if (!Writer.Write(prepare, out newPos))
                        Assert.Fail("Second write try failed when first writing prepare at {0}, then at {1}.", firstPos, prepare.LogPosition);
                }
                return new EventRecord(eventNumber, prepare);
            }

            long pos;
            Assert.IsTrue(Writer.Write(prepare, out pos));
            return new EventRecord(eventNumber, prepare);
        }

        protected PrepareLogRecord WriteTransactionEnd(Guid correlationId, long transactionId, string eventStreamId)
        {
            var prepare = LogRecord.TransactionEnd(WriterCheckpoint.ReadNonFlushed(),
                                                   correlationId,
                                                   Guid.NewGuid(),
                                                   transactionId,
                                                   eventStreamId);
            long pos;
            Assert.IsTrue(Writer.Write(prepare, out pos));
            return prepare;
        }

        protected PrepareLogRecord WritePrepare(string streamId,
                                                long expectedVersion,
                                                Guid eventId = default(Guid),
                                                string eventType = null,
                                                string data = null)
        {
            long pos;
            var prepare = LogRecord.SingleWrite(WriterCheckpoint.ReadNonFlushed(),
                                                Guid.NewGuid(),
                                                eventId == default(Guid) ? Guid.NewGuid() : eventId,
                                                streamId,
                                                expectedVersion,
                                                eventType.IsEmptyString() ? "some-type" : eventType,
                                                data.IsEmptyString() ? LogRecord.NoData : Helper.UTF8NoBom.GetBytes(data),
                                                LogRecord.NoData,
                                                DateTime.UtcNow);
            Assert.IsTrue(Writer.Write(prepare, out pos));

            return prepare;
        }

        protected CommitLogRecord WriteCommit(long preparePos, string eventStreamId, long eventNumber)
        {
            var commit = LogRecord.Commit(WriterCheckpoint.ReadNonFlushed(), Guid.NewGuid(), preparePos, eventNumber);
            long pos;
            Assert.IsTrue(Writer.Write(commit, out pos));
            return commit;
        }

        protected long WriteCommit(Guid correlationId, long transactionId, string eventStreamId, long eventNumber)
        {
            var commit = LogRecord.Commit(WriterCheckpoint.ReadNonFlushed(), correlationId, transactionId, eventNumber);
            long pos;
            Assert.IsTrue(Writer.Write(commit, out pos));
            return commit.LogPosition;
        }

        protected EventRecord WriteDelete(string eventStreamId)
        {
            var prepare = LogRecord.DeleteTombstone(WriterCheckpoint.ReadNonFlushed(),
                                                    Guid.NewGuid(), Guid.NewGuid(), eventStreamId, ExpectedVersion.Any);
            long pos;
            Assert.IsTrue(Writer.Write(prepare, out pos));
            var commit = LogRecord.Commit(WriterCheckpoint.ReadNonFlushed(),
                                          prepare.CorrelationId,
                                          prepare.LogPosition,
                                          EventNumber.DeletedStream);
            Assert.IsTrue(Writer.Write(commit, out pos));

            return new EventRecord(EventNumber.DeletedStream, prepare);
        }

        protected PrepareLogRecord WriteDeletePrepare(string eventStreamId)
        {
            var prepare = LogRecord.DeleteTombstone(WriterCheckpoint.ReadNonFlushed(),
                                                    Guid.NewGuid(), Guid.NewGuid(), eventStreamId, ExpectedVersion.Any);
            long pos;
            Assert.IsTrue(Writer.Write(prepare, out pos));

            return prepare;
        }

        protected CommitLogRecord WriteDeleteCommit(PrepareLogRecord prepare)
        {
            long pos;
            var commit = LogRecord.Commit(WriterCheckpoint.ReadNonFlushed(),
                                          prepare.CorrelationId,
                                          prepare.LogPosition,
                                          EventNumber.DeletedStream);
            Assert.IsTrue(Writer.Write(commit, out pos));

            return commit;
        }

        protected PrepareLogRecord WriteSingleEventWithLogVersion0(Guid id, string streamId, long position, long expectedVersion, PrepareFlags? flags = null)
        {
            if(!flags.HasValue) {
                flags = PrepareFlags.SingleWrite;
            }
            long pos;
            var record = new PrepareLogRecord(position, id, id, position, 0, streamId, expectedVersion, DateTime.UtcNow,
                                              flags.Value, "type", new byte[10], new byte[0], LogRecordVersion.LogRecordV0);
            Writer.Write(record, out pos);
            Writer.Write(new CommitLogRecord(pos, id, position, DateTime.UtcNow, expectedVersion, LogRecordVersion.LogRecordV0), out pos);
            return record;
        }

        protected TFPos GetBackwardReadPos()
        {
            var pos = new TFPos(WriterCheckpoint.ReadNonFlushed(), WriterCheckpoint.ReadNonFlushed());
            return pos;
        }

        protected void Scavenge(bool completeLast, bool mergeChunks)
        {
            if (_scavenge)
                throw new InvalidOperationException("Scavenge can be executed only once in ReadIndexTestScenario");
            _scavenge = true;
            _completeLastChunkOnScavenge = completeLast;
            _mergeChunks = mergeChunks;
        }
    }
}<|MERGE_RESOLUTION|>--- conflicted
+++ resolved
@@ -23,11 +23,7 @@
     public abstract class ReadIndexTestScenario : SpecificationWithDirectoryPerTestFixture
     {
         protected readonly int MaxEntriesInMemTable;
-<<<<<<< HEAD
-        protected readonly int MetastreamMaxCount;
-=======
         protected readonly long MetastreamMaxCount;
->>>>>>> aa8cda89
         protected readonly bool PerformAdditionalCommitChecks;
         protected readonly byte IndexBitnessVersion;
         protected TableIndex TableIndex;
@@ -45,11 +41,7 @@
         private bool _completeLastChunkOnScavenge;
         private bool _mergeChunks;
 
-<<<<<<< HEAD
-        protected ReadIndexTestScenario(int maxEntriesInMemTable = 20, int metastreamMaxCount = 1, byte indexBitnessVersion = Opts.IndexBitnessVersionDefault, bool performAdditionalChecks = true)
-=======
         protected ReadIndexTestScenario(int maxEntriesInMemTable = 20, long metastreamMaxCount = 1, byte indexBitnessVersion = Opts.IndexBitnessVersionDefault, bool performAdditionalChecks = true)
->>>>>>> aa8cda89
         {
             Ensure.Positive(maxEntriesInMemTable, "maxEntriesInMemTable");
             MaxEntriesInMemTable = maxEntriesInMemTable;
