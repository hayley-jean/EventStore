--- conflicted
+++ resolved
@@ -200,17 +200,10 @@
             public readonly Guid CorrelationId;
             public readonly long LogPosition;
             public readonly long TransactionPosition;
-<<<<<<< HEAD
-            public readonly int FirstEventNumber;
-            public readonly int LastEventNumber;
-            public readonly bool IsSelf;
-            public CommitAck(Guid correlationId, long logPosition, long transactionPosition, int firstEventNumber, int lastEventNumber, bool isSelf = false)
-=======
             public readonly long FirstEventNumber;
             public readonly long LastEventNumber;
             public readonly bool IsSelf;
             public CommitAck(Guid correlationId, long logPosition, long transactionPosition, long firstEventNumber, long lastEventNumber, bool isSelf = false)
->>>>>>> aa8cda89
             {
                 Ensure.NotEmptyGuid(correlationId, "correlationId");
                 Ensure.Nonnegative(logPosition, "logPosition");
