--- conflicted
+++ resolved
@@ -57,11 +57,7 @@
             string processName = null;
             try
             {
-<<<<<<< HEAD
-                #if __MonoCS__
-=======
                 #if MONO
->>>>>>> aa8cda89
                 processName = Process.GetCurrentProcess().Id.ToString();
                 #else
                 processName = Process.GetCurrentProcess().ProcessName;
