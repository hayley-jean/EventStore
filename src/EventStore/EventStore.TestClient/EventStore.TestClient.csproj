--- conflicted
+++ resolved
@@ -61,13 +61,8 @@
     <Compile Include="Commands\RunTestScenarios\IScenario.cs" />
     <Compile Include="Commands\RunTestScenarios\ClientApiLogger.cs" />
     <Compile Include="Commands\RunTestScenarios\LoopingScenario.cs" />
-<<<<<<< HEAD
-=======
     <Compile Include="Commands\RunTestScenarios\ProjectionsScenario1.cs" />
-    <Compile Include="Commands\RunTestScenarios\Scenario1.cs" />
->>>>>>> 6eee868f
-    <Compile Include="Commands\RunTestScenarios\ScenarioBase.cs" />
-    <Compile Include="Commands\RunTestScenarios\TestEvent.cs" />
+    <Compile Include="Commands\RunTestScenarios\ScenarioBase.cs" />    <Compile Include="Commands\RunTestScenarios\TestEvent.cs" />
     <Compile Include="Commands\RunTestScenarios\WriteMode.cs" />
     <Compile Include="Commands\ScavengeProcessor.cs" />
     <Compile Include="Commands\CreateStreamProcessor.cs" />
