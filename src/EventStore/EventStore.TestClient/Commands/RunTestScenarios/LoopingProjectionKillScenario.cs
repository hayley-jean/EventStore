--- conflicted
+++ resolved
@@ -106,46 +106,12 @@
             var expectedAllEventsCount = (Streams * EventsPerStream).ToString();
             var lastExpectedEventVersion = (EventsPerStream - 1).ToString();
 
-            var successTask = Task.Factory.StartNew(() => 
+            var successTask = Task.Factory.StartNew(() =>
             {
                 var success = false;
                 var stopWatch = new Stopwatch();
                 while (stopWatch.Elapsed < _iterationLoopDuration)
                 {
-<<<<<<< HEAD
-                    var success = false;
-                    var stopWatch = new Stopwatch();
-                    while (stopWatch.Elapsed < _iterationLoopDuration)
-                    {
-                        if (writeTask.IsFaulted)
-                            throw new ApplicationException("Failed to write data");
-
-                        if (writeTask.IsCompleted && !stopWatch.IsRunning)
-                        {
-                            stopWatch.Start();
-                        }
-
-                        var countItemSuccess = CheckProjectionState(countItem, "count", x => x == expectedAllEventsCount);
-                        success = countItemSuccess && CheckProjectionState(sumCheckForBankAccount0, "success", x => x == lastExpectedEventVersion);
-
-                        if (success)
-                            break;
-
-                        Thread.Sleep(4000);
-                    }
-
-                    var countItemSuccessFinal = CheckProjectionState(countItem, "count", x => x == expectedAllEventsCount);
-                    var sumCheckSuccessFinal = CheckProjectionState(sumCheckForBankAccount0, "success", x => x == lastExpectedEventVersion);
-
-                    if (!countItemSuccessFinal)
-                        Log.Error("Projection '{0}' has not completed with expected result in time. ", countItem);
-
-                    if (!sumCheckSuccessFinal)
-                        Log.Error("Projection '{0}' has not completed with expected result in time.", sumCheckForBankAccount0);
-
-                    return success;
-                });
-=======
                     if (writeTask.IsFaulted)
                         throw new ApplicationException("Failed to write data");
 
@@ -156,25 +122,21 @@
 
                     success = CheckProjectionState(countItem, "count", x => x == expectedAllEventsCount)
                               && CheckProjectionState(sumCheckForBankAccount0, "success", x => x == lastExpectedEventVersion);
+
                     if (success)
                         break;
+
                     Thread.Sleep(4000);
                 }
-                if (!success)
-                {
-                    Log.Error("Some of projections has faulted state.");
 
-                    var countItemSuccess = CheckProjectionState(countItem, "count", x => x == expectedAllEventsCount);
-                    var sumCheckSuccess = CheckProjectionState(sumCheckForBankAccount0, "success", x => x == lastExpectedEventVersion);
+                if (! CheckProjectionState(countItem, "count", x => x == expectedAllEventsCount))
+                    Log.Error("Projection '{0}' has not completed with expected result {1} in time. ", countItem, expectedAllEventsCount);
 
-                    if (!countItemSuccess)
-                        Log.Error("Projection '{0}' has faulted state.", countItem);
-                    if (!sumCheckSuccess)
-                        Log.Error("Projection '{0}' has faulted state.", sumCheckForBankAccount0);
-                }
+                if (!CheckProjectionState(sumCheckForBankAccount0, "success", x => x == lastExpectedEventVersion))
+                    Log.Error("Projection '{0}' has not completed with expected result {1} in time.", sumCheckForBankAccount0, lastExpectedEventVersion);
+
                 return success;
             });
->>>>>>> 58d045b8
 
             writeTask.Wait();
 
