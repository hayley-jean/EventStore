// Copyright (c) 2012, Event Store LLP
// All rights reserved.
// 
// Redistribution and use in source and binary forms, with or without
// modification, are permitted provided that the following conditions are
// met:
// 
// Redistributions of source code must retain the above copyright notice,
// this list of conditions and the following disclaimer.
// Redistributions in binary form must reproduce the above copyright
// notice, this list of conditions and the following disclaimer in the
// documentation and/or other materials provided with the distribution.
// Neither the name of the Event Store LLP nor the names of its
// contributors may be used to endorse or promote products derived from
// this software without specific prior written permission
// THIS SOFTWARE IS PROVIDED BY THE COPYRIGHT HOLDERS AND CONTRIBUTORS
// "AS IS" AND ANY EXPRESS OR IMPLIED WARRANTIES, INCLUDING, BUT NOT
// LIMITED TO, THE IMPLIED WARRANTIES OF MERCHANTABILITY AND FITNESS FOR
// A PARTICULAR PURPOSE ARE DISCLAIMED. IN NO EVENT SHALL THE COPYRIGHT
// HOLDER OR CONTRIBUTORS BE LIABLE FOR ANY DIRECT, INDIRECT, INCIDENTAL,
// SPECIAL, EXEMPLARY, OR CONSEQUENTIAL DAMAGES (INCLUDING, BUT NOT
// LIMITED TO, PROCUREMENT OF SUBSTITUTE GOODS OR SERVICES; LOSS OF USE,
// DATA, OR PROFITS; OR BUSINESS INTERRUPTION) HOWEVER CAUSED AND ON ANY
// THEORY OF LIABILITY, WHETHER IN CONTRACT, STRICT LIABILITY, OR TORT
// (INCLUDING NEGLIGENCE OR OTHERWISE) ARISING IN ANY WAY OUT OF THE USE
// OF THIS SOFTWARE, EVEN IF ADVISED OF THE POSSIBILITY OF SUCH DAMAGE.
// 
using System;
using System.Collections.Generic;
using System.Diagnostics;
using System.Linq;
using System.Text;
using System.Threading;
using EventStore.Core.Data;
using EventStore.Core.Messages;
using EventStore.Core.Services.Transport.Tcp;
using EventStore.Transport.Tcp;

namespace EventStore.TestClient.Commands
{
    internal class WriteFloodProcessor : ICmdProcessor
    {
        public string Usage { get { return "WRFL [<clients> <requests> [<streams-cnt> [<size>]]]"; } }
        public string Keyword { get { return "WRFL"; } }

        public bool Execute(CommandProcessorContext context, string[] args)
        {
            int clientsCnt = 1;
            long requestsCnt = 5000;
            int streamsCnt = 1000;
            int size = 256;
            if (args.Length > 0)
            {
                if (args.Length < 2 || args.Length > 4)
                    return false;

                try
                {
                    clientsCnt = int.Parse(args[0]);
                    requestsCnt = long.Parse(args[1]);
                    if (args.Length >= 3)
                        streamsCnt = int.Parse(args[2]);
                    if (args.Length >= 4)
                        size = int.Parse(args[3]);
                }
                catch
                {
                    return false;
                }
            }

            WriteFlood(context, clientsCnt, requestsCnt, streamsCnt, size);
            return true;
        }

        private void WriteFlood(CommandProcessorContext context, int clientsCnt, long requestsCnt, int streamsCnt, int size)
        {
            context.IsAsync();

            var doneEvent = new ManualResetEventSlim(false);
            var clients = new List<TcpTypedConnection<byte[]>>();
            var threads = new List<Thread>();

            long succ = 0;
            long fail = 0;
            long prepTimeout = 0;
            long commitTimeout = 0;
            long forwardTimeout = 0;
            long wrongExpVersion = 0;
            long streamDeleted = 0;
            long all = 0;

            var streams = Enumerable.Range(0, streamsCnt).Select(x => Guid.NewGuid().ToString()).ToArray();
            var sw2 = new Stopwatch();
            for (int i = 0; i < clientsCnt; i++)
            {
                var count = requestsCnt / clientsCnt + ((i == clientsCnt - 1) ? requestsCnt % clientsCnt : 0);
                long sent = 0;
                long received = 0;
                var rnd = new Random();
                var client = context.Client.CreateTcpConnection(
                    context,
                    (conn, pkg) =>
                    {
                        if (pkg.Command != TcpCommand.WriteEventsCompleted)
                        {
                            context.Fail(reason: string.Format("Unexpected TCP package: {0}.", pkg.Command));
                            return;
                        }

                        var dto = pkg.Data.Deserialize<TcpClientMessageDto.WriteEventsCompleted>();
                        switch(dto.Result)
                        {
                            case TcpClientMessageDto.OperationResult.Success:
                                if (Interlocked.Increment(ref succ) % 1000 == 0) Console.Write('.');
                                break;
                            case TcpClientMessageDto.OperationResult.PrepareTimeout:
                                Interlocked.Increment(ref prepTimeout);
                                break;
                            case TcpClientMessageDto.OperationResult.CommitTimeout:
                                Interlocked.Increment(ref commitTimeout);
                                break;
                            case TcpClientMessageDto.OperationResult.ForwardTimeout:
                                Interlocked.Increment(ref forwardTimeout);
                                break;
                            case TcpClientMessageDto.OperationResult.WrongExpectedVersion:
                                Interlocked.Increment(ref wrongExpVersion);
                                break;
                            case TcpClientMessageDto.OperationResult.StreamDeleted:
                                Interlocked.Increment(ref streamDeleted);
                                break;
                            default:
                                throw new ArgumentOutOfRangeException();
                        }
                        if (dto.Result != TcpClientMessageDto.OperationResult.Success)
                            if (Interlocked.Increment(ref fail)%1000 == 0) 
                                Console.Write('#');
                        Interlocked.Increment(ref received);
                        var localAll = Interlocked.Increment(ref all);
                        if (localAll % 100000 == 0)
                        {
                            var elapsed = sw2.Elapsed;
                            sw2.Restart();
<<<<<<< HEAD
                            context.Log.Trace("\nDONE TOTAL {0} WRITES IN {1} ({2:0.0}/s) [S:{3}, F:{4} (WEV:{5}, P:{6}, C:{7}, F:{8}, D:{9})].",
                                              localAll, elapsed, 1000.0*100000/elapsed.TotalMilliseconds,
                                              succ, fail,
                                              wrongExpVersion, prepTimeout, commitTimeout, forwardTimeout, streamDeleted);
=======
                            context.Log.Trace("\nDONE TOTAL {0} WRITES IN {1} ({2:0.0}/s).", localAll, elapsed, 1000.0*100000/elapsed.TotalMilliseconds);
>>>>>>> f5779be1
                        }
                        if (localAll == requestsCnt)
                        {
                            context.Success();
                            doneEvent.Set();
                        }
                    },
                    connectionClosed: (conn, err) => context.Fail(reason: "Connection was closed prematurely."));
                clients.Add(client);

                threads.Add(new Thread(() =>
                {
                    for (int j = 0; j < count; ++j)
                    {
                        var write = new TcpClientMessageDto.WriteEvents(
                            streams[rnd.Next(streamsCnt)],
                            ExpectedVersion.Any,
                            new[]
                            {
                                new TcpClientMessageDto.NewEvent(Guid.NewGuid().ToByteArray(),
                                                                 "TakeSomeSpaceEvent",
                                                                 false,
                                                                 Encoding.UTF8.GetBytes("DATA" + new string('*', size)),
                                                                 Encoding.UTF8.GetBytes("METADATA" + new string('$', 100)))
                            },
                            true);
                        var package = new TcpPackage(TcpCommand.WriteEvents, Guid.NewGuid(), write.Serialize());
                        client.EnqueueSend(package.AsByteArray());

                        var localSent = Interlocked.Increment(ref sent);
                        while (localSent - Interlocked.Read(ref received) > context.Client.Options.WriteWindow/clientsCnt)
                        {
                            Thread.Sleep(1);
                        }
                    }
                }) { IsBackground = true });
            }

            var sw = Stopwatch.StartNew();
            sw2.Start();
            threads.ForEach(thread => thread.Start());
            doneEvent.Wait();
            sw.Stop();
            clients.ForEach(client => client.Close());

            context.Log.Info("Completed. Successes: {0}, failures: {1} (WRONG VERSION: {2}, P: {3}, C: {4}, F: {5}, D: {6})",
                             succ, fail,
                             wrongExpVersion, prepTimeout, commitTimeout, forwardTimeout, streamDeleted);

            var reqPerSec = (all + 0.0) / sw.ElapsedMilliseconds * 1000;
            context.Log.Info("{0} requests completed in {1}ms ({2:0.00} reqs per sec).", all, sw.ElapsedMilliseconds, reqPerSec);

            PerfUtils.LogData(
                Keyword,
                PerfUtils.Row(PerfUtils.Col("clientsCnt", clientsCnt),
                              PerfUtils.Col("requestsCnt", requestsCnt),
                              PerfUtils.Col("ElapsedMilliseconds", sw.ElapsedMilliseconds)),
                PerfUtils.Row(PerfUtils.Col("successes", succ), PerfUtils.Col("failures", fail)));

            var failuresRate = (int) (100 * fail / (fail + succ));
            PerfUtils.LogTeamCityGraphData(string.Format("{0}-{1}-{2}-reqPerSec", Keyword, clientsCnt, requestsCnt), (int)reqPerSec);
            PerfUtils.LogTeamCityGraphData(string.Format("{0}-{1}-{2}-failureSuccessRate", Keyword, clientsCnt, requestsCnt), failuresRate);
            PerfUtils.LogTeamCityGraphData(string.Format("{0}-c{1}-r{2}-st{3}-s{4}-reqPerSec", Keyword, clientsCnt, requestsCnt, streamsCnt, size), (int)reqPerSec);
            PerfUtils.LogTeamCityGraphData(string.Format("{0}-c{1}-r{2}-st{3}-s{4}-failureSuccessRate", Keyword, clientsCnt, requestsCnt, streamsCnt, size), failuresRate);

            if (Interlocked.Read(ref succ) != requestsCnt)
                context.Fail(reason: "There were errors or not all requests completed.");
            else
                context.Success();
        }
    }
}<|MERGE_RESOLUTION|>--- conflicted
+++ resolved
@@ -141,14 +141,10 @@
                         {
                             var elapsed = sw2.Elapsed;
                             sw2.Restart();
-<<<<<<< HEAD
                             context.Log.Trace("\nDONE TOTAL {0} WRITES IN {1} ({2:0.0}/s) [S:{3}, F:{4} (WEV:{5}, P:{6}, C:{7}, F:{8}, D:{9})].",
                                               localAll, elapsed, 1000.0*100000/elapsed.TotalMilliseconds,
                                               succ, fail,
                                               wrongExpVersion, prepTimeout, commitTimeout, forwardTimeout, streamDeleted);
-=======
-                            context.Log.Trace("\nDONE TOTAL {0} WRITES IN {1} ({2:0.0}/s).", localAll, elapsed, 1000.0*100000/elapsed.TotalMilliseconds);
->>>>>>> f5779be1
                         }
                         if (localAll == requestsCnt)
                         {
