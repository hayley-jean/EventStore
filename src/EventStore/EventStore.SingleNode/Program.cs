﻿// Copyright (c) 2012, Event Store LLP
// All rights reserved.
// 
// Redistribution and use in source and binary forms, with or without
// modification, are permitted provided that the following conditions are
// met:
// 
// Redistributions of source code must retain the above copyright notice,
// this list of conditions and the following disclaimer.
// Redistributions in binary form must reproduce the above copyright
// notice, this list of conditions and the following disclaimer in the
// documentation and/or other materials provided with the distribution.
// Neither the name of the Event Store LLP nor the names of its
// contributors may be used to endorse or promote products derived from
// this software without specific prior written permission
// THIS SOFTWARE IS PROVIDED BY THE COPYRIGHT HOLDERS AND CONTRIBUTORS
// "AS IS" AND ANY EXPRESS OR IMPLIED WARRANTIES, INCLUDING, BUT NOT
// LIMITED TO, THE IMPLIED WARRANTIES OF MERCHANTABILITY AND FITNESS FOR
// A PARTICULAR PURPOSE ARE DISCLAIMED. IN NO EVENT SHALL THE COPYRIGHT
// HOLDER OR CONTRIBUTORS BE LIABLE FOR ANY DIRECT, INDIRECT, INCIDENTAL,
// SPECIAL, EXEMPLARY, OR CONSEQUENTIAL DAMAGES (INCLUDING, BUT NOT
// LIMITED TO, PROCUREMENT OF SUBSTITUTE GOODS OR SERVICES; LOSS OF USE,
// DATA, OR PROFITS; OR BUSINESS INTERRUPTION) HOWEVER CAUSED AND ON ANY
// THEORY OF LIABILITY, WHETHER IN CONTRACT, STRICT LIABILITY, OR TORT
// (INCLUDING NEGLIGENCE OR OTHERWISE) ARISING IN ANY WAY OUT OF THE USE
// OF THIS SOFTWARE, EVEN IF ADVISED OF THE POSSIBILITY OF SUCH DAMAGE.
// 
using System;
using System.IO;
using System.Net;
using EventStore.Core;
using EventStore.Core.Services.Monitoring;
using EventStore.Core.Settings;
using EventStore.Core.TransactionLog.Chunks;
using EventStore.Common.Utils;
using System.Linq;

namespace EventStore.SingleNode
{
    public class Program : ProgramBase<SingleNodeOptions>
    {
        private SingleVNode _node;
        private Projections.Core.Projections _projections;
        private readonly DateTime _startupTimeStamp = DateTime.UtcNow;

        public static int Main(string[] args)
        {
            var p = new Program();
            return p.Run(args);
        }

        protected override string GetLogsDirectory(SingleNodeOptions options)
        {
            return ResolveDbPath(options.DbPath, options.HttpPort) + "-logs";
        }

        private string ResolveDbPath(string optionsPath, int nodePort)
        {
            if (optionsPath.IsNotEmptyString())
                return optionsPath;

            return Path.Combine(Path.GetTempPath(),
                                "EventStore",
                                string.Format("{0:yyyy-MM-dd_HH.mm.ss.ffffff}-Node{1}", _startupTimeStamp, nodePort));
        }

        protected override string GetComponentName(SingleNodeOptions options)
        {
            return string.Format("{0}-{1}-single-node", options.Ip, options.HttpPort);
        }

        protected override void Create(SingleNodeOptions options)
        {
            var dbPath = Path.GetFullPath(ResolveDbPath(options.DbPath, options.HttpPort));
            var db = new TFChunkDb(CreateDbConfig(dbPath, options.CachedChunks));
            var vnodeSettings = GetVNodeSettings(options);
            var dbVerifyHashes = !options.SkipDbVerify;
<<<<<<< HEAD
=======
            var runProjections = options.RunProjections;

            _node = new SingleVNode(db, vnodeSettings, dbVerifyHashes, runProjections);
>>>>>>> f5779be1

            Log.Info("\n{0,-25} {1}\n{2,-25} {3} (0x{3:X})\n{4,-25} {5} (0x{5:X})\n{6,-25} {7} (0x{7:X})\n{8,-25} {9} (0x{9:X})\n",
                     "DATABASE:", db.Config.Path,
                     "WRITER CHECKPOINT:", db.Config.WriterCheckpoint.Read(),
                     "CHASER CHECKPOINT:", db.Config.ChaserCheckpoint.Read(),
                     "EPOCH CHECKPOINT:", db.Config.EpochCheckpoint.Read(),
                     "TRUNCATE CHECKPOINT:", db.Config.TruncateCheckpoint.Read());

            _node = new SingleVNode(db, vnodeSettings, dbVerifyHashes);
            if (options.RunProjections)
            {
                _projections = new Projections.Core.Projections(db,
                                                                _node.MainQueue,
                                                                _node.Bus,
                                                                _node.TimerService,
                                                                _node.HttpService,
                                                                _node.NetworkSendService,
                                                                options.ProjectionThreads);
            }
        }

        private static SingleVNodeSettings GetVNodeSettings(SingleNodeOptions options)
        {
            var tcpEndPoint = new IPEndPoint(options.Ip, options.TcpPort);
            var httpEndPoint = new IPEndPoint(options.Ip, options.HttpPort);
            var prefixes = options.HttpPrefixes.IsNotEmpty() ? options.HttpPrefixes : new[] {httpEndPoint.ToHttpUrl()};
            var vnodeSettings = new SingleVNodeSettings(tcpEndPoint,
                                                        httpEndPoint, 
                                                        prefixes.Select(p => p.Trim()).ToArray(),
                                                        options.HttpSendThreads,
                                                        options.HttpReceiveThreads,
                                                        options.TcpSendThreads,
                                                        TimeSpan.FromSeconds(options.StatsPeriodSec),
                                                        StatsStorage.StreamAndCsv);
            return vnodeSettings;
        }

        protected override void Start()
        {
            _node.Start();

            if (_projections != null)
                _projections.Start();
        }

        public override void Stop()
        {
            _node.Stop();
        }
    }
}<|MERGE_RESOLUTION|>--- conflicted
+++ resolved
@@ -75,12 +75,7 @@
             var db = new TFChunkDb(CreateDbConfig(dbPath, options.CachedChunks));
             var vnodeSettings = GetVNodeSettings(options);
             var dbVerifyHashes = !options.SkipDbVerify;
-<<<<<<< HEAD
-=======
             var runProjections = options.RunProjections;
-
-            _node = new SingleVNode(db, vnodeSettings, dbVerifyHashes, runProjections);
->>>>>>> f5779be1
 
             Log.Info("\n{0,-25} {1}\n{2,-25} {3} (0x{3:X})\n{4,-25} {5} (0x{5:X})\n{6,-25} {7} (0x{7:X})\n{8,-25} {9} (0x{9:X})\n",
                      "DATABASE:", db.Config.Path,
@@ -89,7 +84,8 @@
                      "EPOCH CHECKPOINT:", db.Config.EpochCheckpoint.Read(),
                      "TRUNCATE CHECKPOINT:", db.Config.TruncateCheckpoint.Read());
 
-            _node = new SingleVNode(db, vnodeSettings, dbVerifyHashes);
+            _node = new SingleVNode(db, vnodeSettings, dbVerifyHashes, runProjections);
+
             if (options.RunProjections)
             {
                 _projections = new Projections.Core.Projections(db,
