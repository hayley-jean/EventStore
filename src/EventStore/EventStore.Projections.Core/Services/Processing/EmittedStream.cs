--- conflicted
+++ resolved
@@ -416,33 +416,16 @@
         {
             if (_awaitingWriteCompleted || _awaitingMetadataWriteCompleted || _awaitingListEventsCompleted)
                 throw new Exception();
-<<<<<<< HEAD
-
             var streamAcl = _streamId.StartsWith("$")
                 ? new StreamAcl(SystemRoles.All, null, null, SystemRoles.All, null)
                 : new StreamAcl((string)null, null, null, null, null);
 
             var streamMetadata = new StreamMetadata(
-                _writerConfiguration.MaxCount, _writerConfiguration.MaxAge, null, streamAcl);
+                _writerConfiguration.MaxCount, _writerConfiguration.MaxAge, acl: streamAcl);
 
             _submittedWriteMetaStreamEvent = new Event(
                 Guid.NewGuid(), SystemEventTypes.StreamMetadata, true, streamMetadata.ToJsonBytes(), null);
 
-=======
-            _submittedWriteMetastreamEvent = _streamId.StartsWith("$")
-                                                 ? new Event(
-                                                       Guid.NewGuid(), SystemEventTypes.StreamMetadata, true,
-                                                       new StreamMetadata(
-                                                           null, null, null, null, null,
-                                                           new StreamAcl(
-                                                               SystemRoles.All, null, null, SystemRoles.All,
-                                                               null)).ToJsonBytes(), null)
-                                                 : new Event(
-                                                       Guid.NewGuid(), SystemEventTypes.StreamMetadata, true,
-                                                       new StreamMetadata(
-                                                           null, null, null, null, null, new StreamAcl((string)null, null, null, null, null))
-                                                           .ToJsonBytes(), null);
->>>>>>> 402f2fa3
             _awaitingMetadataWriteCompleted = true;
 
             PublishWriteMetaStream();
