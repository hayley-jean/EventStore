using System;
using System.Threading.Tasks;
using EventStore.ClientAPI.Common.Utils.Threading;
using EventStore.ClientAPI.Internal;
using EventStore.ClientAPI.SystemData;

namespace EventStore.ClientAPI
{
    class EventStorePersistentSubscription : EventStorePersistentSubscriptionBase
    {
        private readonly EventStoreConnectionLogicHandler _handler;
<<<<<<< HEAD
        private readonly bool _autoAck;

        private PersistentEventStoreSubscription _subscription;
        private readonly ConcurrentQueue<ResolvedEvent> _queue = new ConcurrentQueue<ResolvedEvent>();
        private int _isProcessing;
        private DropData _dropData;

        private int _isDropped;
        private readonly ManualResetEventSlim _stopped = new ManualResetEventSlim(true);
        private readonly ManualResetEventSlim _subscriptionInitialized = new ManualResetEventSlim(false);
        private readonly int _bufferSize;
=======
>>>>>>> 12989268

        public EventStorePersistentSubscription(
            string subscriptionId, string streamId,
            Action<EventStorePersistentSubscriptionBase, ResolvedEvent> eventAppeared,
            Action<EventStorePersistentSubscriptionBase, SubscriptionDropReason, Exception> subscriptionDropped,
            UserCredentials userCredentials, ILogger log, bool verboseLogging, ConnectionSettings settings,
            EventStoreConnectionLogicHandler handler, int bufferSize = 10, bool autoAck = true)
            : base(
                subscriptionId, streamId, eventAppeared, subscriptionDropped, userCredentials, log, verboseLogging,
                settings, bufferSize, autoAck)
        {
            _handler = handler;
        }

        internal override Task<PersistentEventStoreSubscription> StartSubscription(
            string subscriptionId, string streamId, int bufferSize, UserCredentials userCredentials, Action<EventStoreSubscription, ResolvedEvent> onEventAppeared,
            Action<EventStoreSubscription, SubscriptionDropReason, Exception> onSubscriptionDropped, ConnectionSettings settings)
        {
            var source = new TaskCompletionSource<PersistentEventStoreSubscription>();
<<<<<<< HEAD
            _handler.EnqueueMessage(new StartPersistentSubscriptionMessage(source, _subscriptionId, _streamId, _bufferSize,
                                                                 _userCredentials, OnEventAppeared,
                                                                 OnSubscriptionDropped, _settings.MaxRetries, _settings.OperationTimeout));
            source.Task.Wait();
            _subscription = source.Task.Result;
            _subscriptionInitialized.Set();
        }


        /// <summary>
        /// Acknowledge that a message have completed processing (this will tell the server it has been processed)
        /// </summary>
        /// <remarks>There is no need to ack a message if you have Auto Ack enabled</remarks>
        /// <param name="event">The <see cref="ResolvedEvent"></see> to acknowledge</param>
        public void Acknowledge(ResolvedEvent @event)
        {
            _subscription.NotifyEventsProcessed(new[] { @event.Event.EventId });
        }

        /// <summary>
        /// Acknowledge that a message have completed processing (this will tell the server it has been processed)
        /// </summary>
        /// <remarks>There is no need to ack a message if you have Auto Ack enabled</remarks>
        /// <param name="events">The <see cref="ResolvedEvent"></see>s to acknowledge there should be less than 2000 to ack at a time.</param>
        public void Acknowledge(IEnumerable<ResolvedEvent> events)
        {
            var ids = events.Select(x => x.Event.EventId).ToArray();
            if(ids.Length > 2000) throw new ArgumentOutOfRangeException("events", "events is limited to 2000 to ack at a time");
            _subscription.NotifyEventsProcessed(ids);
        }

        /// <summary>
        /// Mark a message failed processing. The server will be take action based upon the action paramter
        /// </summary>
        /// <param name="event">The event to mark as failed</param>
        /// <param name="action">The <see cref="PersistentSubscriptionNakEventAction"></see> action to take</param>
        /// <param name="reason">A string with a message as to why the failure is occuring</param>
        public void Fail(ResolvedEvent @event, PersistentSubscriptionNakEventAction action, string reason)
        {
            _subscription.NotifyEventsFailed(new [] {@event.Event.EventId}, action, reason);
        }

        /// <summary>
        /// Mark nmessages that have failed processing. The server will take action based upon the action parameter
        /// </summary>
        /// <param name="events">The events to mark as failed</param>
        /// <param name="action">The <see cref="PersistentSubscriptionNakEventAction"></see> action to take</param>
        /// <param name="reason">A string with a message as to why the failure is occuring</param>
        public void Fail(IEnumerable<ResolvedEvent> events, PersistentSubscriptionNakEventAction action, string reason)
        {
            var ids = events.Select(x => x.Event.EventId).ToArray();
            if (ids.Length > 2000) throw new ArgumentOutOfRangeException("events", "events is limited to 2000 to ack at a time");
            _subscription.NotifyEventsFailed(ids, action, reason);
        }


        /// <summary>
        /// Disconnects this client from the persistent subscriptions.
        /// </summary>
        /// <param name="timeout"></param>
        /// <exception cref="TimeoutException"></exception>
        public void Stop(TimeSpan timeout)
        {
            if (_verbose) _log.Debug("Persistent Subscription to {0}: requesting stop...", _streamId);

            EnqueueSubscriptionDropNotification(SubscriptionDropReason.UserInitiated, null);
            if (!_stopped.Wait(timeout))
                throw new TimeoutException(string.Format("Couldn't stop {0} in time.", GetType().Name));
        }

        private void EnqueueSubscriptionDropNotification(SubscriptionDropReason reason, Exception error)
        {
            // if drop data was already set -- no need to enqueue drop again, somebody did that already
            var dropData = new DropData(reason, error);
            if (Interlocked.CompareExchange(ref _dropData, dropData, null) == null)
            {
                Enqueue(DropSubscriptionEvent);
            }
        }

        private void OnSubscriptionDropped(EventStoreSubscription subscription, SubscriptionDropReason reason, Exception exception)
        {
            if (_subscriptionDropped != null)
            {
                _subscriptionDropped(this, reason, exception);
            }
        }

        private void OnEventAppeared(EventStoreSubscription subscription, ResolvedEvent resolvedEvent)
        {
            Enqueue(resolvedEvent);
        }

        private void Enqueue(ResolvedEvent resolvedEvent)
        {
            _queue.Enqueue(resolvedEvent);

            if (Interlocked.CompareExchange(ref _isProcessing, 1, 0) == 0)
            {
                if (_subscription != null)
                {
                    ThreadPool.QueueUserWorkItem(_ => ProcessQueue());
                }
                else
                {
                    _subscriptionInitialized.AsTask().ContinueWith(_ => ProcessQueue());
                }
            }
        }

        private void ProcessQueue()
        {
            do
            {
                ResolvedEvent e;
                while (_queue.TryDequeue(out e))
                {
                    if (e.Event == null) // drop subscription artificial ResolvedEvent
                    {
                        if (_dropData == null) throw new Exception("Drop reason not specified.");
                        DropSubscription(_dropData.Reason, _dropData.Error);
                        return;
                    }
                    if (_dropData != null)
                    {
                        DropSubscription(_dropData.Reason, _dropData.Error);
                        return;
                    }
                    try
                    {
                        _eventAppeared(this, e);
                        if(_autoAck)
                            _subscription.NotifyEventsProcessed(new[]{e.OriginalEvent.EventId});
                        if (_verbose)
                            _log.Debug("Persistent Subscription to {0}: processed event ({1}, {2}, {3} @ {4}).",
                                      _streamId,
                                      e.OriginalEvent.EventStreamId, e.OriginalEvent.EventNumber, e.OriginalEvent.EventType, e.OriginalEventNumber);
                    }
                    catch (Exception exc)
                    {
                        //TODO GFY should we autonak here?
                        DropSubscription(SubscriptionDropReason.EventHandlerException, exc);
                        return;
                    }
                }
                Interlocked.CompareExchange(ref _isProcessing, 0, 1);
            } while (_queue.Count > 0 && Interlocked.CompareExchange(ref _isProcessing, 1, 0) == 0);
        }

        
        private void DropSubscription(SubscriptionDropReason reason, Exception error)
        {
            if (Interlocked.CompareExchange(ref _isDropped, 1, 0) == 0)
            {
                if (_verbose)
                    _log.Debug("Persistent Subscription to {0}: dropping subscription, reason: {1} {2}.",
                              _streamId, reason, error == null ? string.Empty : error.ToString());

                if (_subscription != null)
                    _subscription.Unsubscribe();
                if (_subscriptionDropped != null)
                    _subscriptionDropped(this, reason, error);
                _stopped.Set();
            }
        }

        private class DropData
        {
            public readonly SubscriptionDropReason Reason;
            public readonly Exception Error;
=======
            _handler.EnqueueMessage(new StartPersistentSubscriptionMessage(source, subscriptionId, streamId, bufferSize,
                userCredentials, onEventAppeared,
                onSubscriptionDropped, settings.MaxRetries, settings.OperationTimeout));
>>>>>>> 12989268

            return source.Task;
        }
    }
}<|MERGE_RESOLUTION|>--- conflicted
+++ resolved
@@ -9,20 +9,6 @@
     class EventStorePersistentSubscription : EventStorePersistentSubscriptionBase
     {
         private readonly EventStoreConnectionLogicHandler _handler;
-<<<<<<< HEAD
-        private readonly bool _autoAck;
-
-        private PersistentEventStoreSubscription _subscription;
-        private readonly ConcurrentQueue<ResolvedEvent> _queue = new ConcurrentQueue<ResolvedEvent>();
-        private int _isProcessing;
-        private DropData _dropData;
-
-        private int _isDropped;
-        private readonly ManualResetEventSlim _stopped = new ManualResetEventSlim(true);
-        private readonly ManualResetEventSlim _subscriptionInitialized = new ManualResetEventSlim(false);
-        private readonly int _bufferSize;
-=======
->>>>>>> 12989268
 
         public EventStorePersistentSubscription(
             string subscriptionId, string streamId,
@@ -42,182 +28,9 @@
             Action<EventStoreSubscription, SubscriptionDropReason, Exception> onSubscriptionDropped, ConnectionSettings settings)
         {
             var source = new TaskCompletionSource<PersistentEventStoreSubscription>();
-<<<<<<< HEAD
-            _handler.EnqueueMessage(new StartPersistentSubscriptionMessage(source, _subscriptionId, _streamId, _bufferSize,
-                                                                 _userCredentials, OnEventAppeared,
-                                                                 OnSubscriptionDropped, _settings.MaxRetries, _settings.OperationTimeout));
-            source.Task.Wait();
-            _subscription = source.Task.Result;
-            _subscriptionInitialized.Set();
-        }
-
-
-        /// <summary>
-        /// Acknowledge that a message have completed processing (this will tell the server it has been processed)
-        /// </summary>
-        /// <remarks>There is no need to ack a message if you have Auto Ack enabled</remarks>
-        /// <param name="event">The <see cref="ResolvedEvent"></see> to acknowledge</param>
-        public void Acknowledge(ResolvedEvent @event)
-        {
-            _subscription.NotifyEventsProcessed(new[] { @event.Event.EventId });
-        }
-
-        /// <summary>
-        /// Acknowledge that a message have completed processing (this will tell the server it has been processed)
-        /// </summary>
-        /// <remarks>There is no need to ack a message if you have Auto Ack enabled</remarks>
-        /// <param name="events">The <see cref="ResolvedEvent"></see>s to acknowledge there should be less than 2000 to ack at a time.</param>
-        public void Acknowledge(IEnumerable<ResolvedEvent> events)
-        {
-            var ids = events.Select(x => x.Event.EventId).ToArray();
-            if(ids.Length > 2000) throw new ArgumentOutOfRangeException("events", "events is limited to 2000 to ack at a time");
-            _subscription.NotifyEventsProcessed(ids);
-        }
-
-        /// <summary>
-        /// Mark a message failed processing. The server will be take action based upon the action paramter
-        /// </summary>
-        /// <param name="event">The event to mark as failed</param>
-        /// <param name="action">The <see cref="PersistentSubscriptionNakEventAction"></see> action to take</param>
-        /// <param name="reason">A string with a message as to why the failure is occuring</param>
-        public void Fail(ResolvedEvent @event, PersistentSubscriptionNakEventAction action, string reason)
-        {
-            _subscription.NotifyEventsFailed(new [] {@event.Event.EventId}, action, reason);
-        }
-
-        /// <summary>
-        /// Mark nmessages that have failed processing. The server will take action based upon the action parameter
-        /// </summary>
-        /// <param name="events">The events to mark as failed</param>
-        /// <param name="action">The <see cref="PersistentSubscriptionNakEventAction"></see> action to take</param>
-        /// <param name="reason">A string with a message as to why the failure is occuring</param>
-        public void Fail(IEnumerable<ResolvedEvent> events, PersistentSubscriptionNakEventAction action, string reason)
-        {
-            var ids = events.Select(x => x.Event.EventId).ToArray();
-            if (ids.Length > 2000) throw new ArgumentOutOfRangeException("events", "events is limited to 2000 to ack at a time");
-            _subscription.NotifyEventsFailed(ids, action, reason);
-        }
-
-
-        /// <summary>
-        /// Disconnects this client from the persistent subscriptions.
-        /// </summary>
-        /// <param name="timeout"></param>
-        /// <exception cref="TimeoutException"></exception>
-        public void Stop(TimeSpan timeout)
-        {
-            if (_verbose) _log.Debug("Persistent Subscription to {0}: requesting stop...", _streamId);
-
-            EnqueueSubscriptionDropNotification(SubscriptionDropReason.UserInitiated, null);
-            if (!_stopped.Wait(timeout))
-                throw new TimeoutException(string.Format("Couldn't stop {0} in time.", GetType().Name));
-        }
-
-        private void EnqueueSubscriptionDropNotification(SubscriptionDropReason reason, Exception error)
-        {
-            // if drop data was already set -- no need to enqueue drop again, somebody did that already
-            var dropData = new DropData(reason, error);
-            if (Interlocked.CompareExchange(ref _dropData, dropData, null) == null)
-            {
-                Enqueue(DropSubscriptionEvent);
-            }
-        }
-
-        private void OnSubscriptionDropped(EventStoreSubscription subscription, SubscriptionDropReason reason, Exception exception)
-        {
-            if (_subscriptionDropped != null)
-            {
-                _subscriptionDropped(this, reason, exception);
-            }
-        }
-
-        private void OnEventAppeared(EventStoreSubscription subscription, ResolvedEvent resolvedEvent)
-        {
-            Enqueue(resolvedEvent);
-        }
-
-        private void Enqueue(ResolvedEvent resolvedEvent)
-        {
-            _queue.Enqueue(resolvedEvent);
-
-            if (Interlocked.CompareExchange(ref _isProcessing, 1, 0) == 0)
-            {
-                if (_subscription != null)
-                {
-                    ThreadPool.QueueUserWorkItem(_ => ProcessQueue());
-                }
-                else
-                {
-                    _subscriptionInitialized.AsTask().ContinueWith(_ => ProcessQueue());
-                }
-            }
-        }
-
-        private void ProcessQueue()
-        {
-            do
-            {
-                ResolvedEvent e;
-                while (_queue.TryDequeue(out e))
-                {
-                    if (e.Event == null) // drop subscription artificial ResolvedEvent
-                    {
-                        if (_dropData == null) throw new Exception("Drop reason not specified.");
-                        DropSubscription(_dropData.Reason, _dropData.Error);
-                        return;
-                    }
-                    if (_dropData != null)
-                    {
-                        DropSubscription(_dropData.Reason, _dropData.Error);
-                        return;
-                    }
-                    try
-                    {
-                        _eventAppeared(this, e);
-                        if(_autoAck)
-                            _subscription.NotifyEventsProcessed(new[]{e.OriginalEvent.EventId});
-                        if (_verbose)
-                            _log.Debug("Persistent Subscription to {0}: processed event ({1}, {2}, {3} @ {4}).",
-                                      _streamId,
-                                      e.OriginalEvent.EventStreamId, e.OriginalEvent.EventNumber, e.OriginalEvent.EventType, e.OriginalEventNumber);
-                    }
-                    catch (Exception exc)
-                    {
-                        //TODO GFY should we autonak here?
-                        DropSubscription(SubscriptionDropReason.EventHandlerException, exc);
-                        return;
-                    }
-                }
-                Interlocked.CompareExchange(ref _isProcessing, 0, 1);
-            } while (_queue.Count > 0 && Interlocked.CompareExchange(ref _isProcessing, 1, 0) == 0);
-        }
-
-        
-        private void DropSubscription(SubscriptionDropReason reason, Exception error)
-        {
-            if (Interlocked.CompareExchange(ref _isDropped, 1, 0) == 0)
-            {
-                if (_verbose)
-                    _log.Debug("Persistent Subscription to {0}: dropping subscription, reason: {1} {2}.",
-                              _streamId, reason, error == null ? string.Empty : error.ToString());
-
-                if (_subscription != null)
-                    _subscription.Unsubscribe();
-                if (_subscriptionDropped != null)
-                    _subscriptionDropped(this, reason, error);
-                _stopped.Set();
-            }
-        }
-
-        private class DropData
-        {
-            public readonly SubscriptionDropReason Reason;
-            public readonly Exception Error;
-=======
             _handler.EnqueueMessage(new StartPersistentSubscriptionMessage(source, subscriptionId, streamId, bufferSize,
                 userCredentials, onEventAppeared,
                 onSubscriptionDropped, settings.MaxRetries, settings.OperationTimeout));
->>>>>>> 12989268
 
             return source.Task;
         }
